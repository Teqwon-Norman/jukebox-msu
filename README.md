--- conflicted
+++ resolved
@@ -118,9 +118,6 @@
 We pass `sample_length = n_ctx * downsample_of_level` so that after downsampling the tokens match the n_ctx of the prior hps. 
 Here, `n_ctx = 8192` and `downsamples = (32, 256)`, giving `sample_lengths = (8192 * 32, 8192 * 256) = (65536, 2097152)` respectively for the bottom and top level. 
 
-<<<<<<< HEAD
-### Reuse pre-trained VQ-VAE and train top-level prior on new dataset from scratch.
-=======
 ### Learning rate annealing
 To get the best sample quality anneal the learning rate to 0 near the end of training. To do so, continue training from the latest 
 checkpoint and run with
@@ -128,8 +125,7 @@
 --restore_prior="path/to/checkpoint" --lr_use_linear_decay --lr_start_linear_decay={already_trained_steps} --lr_decay={decay_steps_as_needed}
 ```
 
-### Reuse pre-trained VQ-VAE and retrain top level prior on new dataset.
->>>>>>> 83cff1d2
+### Reuse pre-trained VQ-VAE and train top-level prior on new dataset from scratch.
 #### Train without labels
 Our pre-trained VQ-VAE can produce compressed codes for a wide variety of genres of music, and the pre-trained upsamplers 
 can upsample them back to audio that sound very similar to the original audio.
@@ -208,28 +204,26 @@
 This uses `attn_order=12` which includes `prime_attention` layers with keys/values from lyrics and queries from audio. 
 If you instead want to use a model with the usual encoder-decoder style transformer, use `small_sep_enc_dec_prior`.
 
-<<<<<<< HEAD
-### Fine-tune pre-trained top-level prior to new style(s)
-Previously, we showed how to train a small top-level prior from scratch. Assuming you have a GPU with at least 15 GB of memory and support for fp16, you could fine-tune from our pre-trained 1B top-level prior. Here are the steps:
-
-1. Support `--labels=True` by implementing `get_metadata` in `jukebox/data/files_dataset.py` for your dataset.
-2. Add new entries in `jukebox/data/ids`. 
-  * We recommend replacing existing mappings (e.g. rename `"unknown"`, etc with styles of your choice; you will have to create a new branch for this). This uses the pre-trained style vectors as initialization and could potentially save some compute.
-3. Run
-```
-mpiexec -n {ngpus} python jukebox/train.py --hps=vqvae,prior_1b_lyrics,all_fp16,cpu_ema --name=finetuned \
---sample_length=1048576 --bs=1 --aug_shift --aug_blend --audio_files_dir={audio_files_dir} \
---labels=True --train --test --prior --levels=3 --level=2 --weight_decay=0.01 --save_iters=1000 \
---min_duration=17.84 --max_duration=600 --c_res=1 --lr_use_linear_decay --lr_decay={decay_steps_as_needed}
-```
-Training the 5B top-level requires GPipe which is not supported in this release.
-=======
 For sampling, follow same instructions as [above](#sample-from-new-model) but use `small_single_enc_dec_prior` instead of 
 `small_prior`. To also get the alignment between lyrics and samples in the saved html, you'll need to set `alignment_layer` 
 and `alignment_head` in `small_single_enc_dec_prior`. To find which layer/head is best to use, run a forward pass on a training example,
 save the attention weight tensors for all prime_attention layers, and pick the (layer, head) which has the best linear alignment 
 pattern between the lyrics keys and music queries. 
->>>>>>> 83cff1d2
+
+### Fine-tune pre-trained top-level prior to new style(s)
+Previously, we showed how to train a small top-level prior from scratch. Assuming you have a GPU with at least 15 GB of memory and support for fp16, you could fine-tune from our pre-trained 1B top-level prior. Here are the steps:
+
+1. Support `--labels=True` by implementing `get_metadata` in `jukebox/data/files_dataset.py` for your dataset.
+2. Add new entries in `jukebox/data/ids`. 
+  * We recommend replacing existing mappings (e.g. rename `"unknown"`, etc with styles of your choice; you will have to create a new branch for this). This uses the pre-trained style vectors as initialization and could potentially save some compute.
+3. Run
+```
+mpiexec -n {ngpus} python jukebox/train.py --hps=vqvae,prior_1b_lyrics,all_fp16,cpu_ema --name=finetuned \
+--sample_length=1048576 --bs=1 --aug_shift --aug_blend --audio_files_dir={audio_files_dir} \
+--labels=True --train --test --prior --levels=3 --level=2 --weight_decay=0.01 --save_iters=1000 \
+--min_duration=17.84 --max_duration=600 --c_res=1 --lr_use_linear_decay --lr_decay={decay_steps_as_needed}
+```
+Training the 5B top-level requires GPipe which is not supported in this release.
 
 # Citation
 
